#[cfg(target_os = "linux")]
fn main() {
    example::main();
}

#[cfg(not(target_os = "linux"))]
fn main() {
    println!("This example is currently not supported for OSes other than Linux");
}

#[cfg(target_os = "linux")]
mod example {
    use std::borrow::Cow;
    use std::fs::File;
    use std::io::{prelude::*, BufReader};
    use std::{
        os::unix::ffi::OsStrExt,
        path::{Path, PathBuf},
    };

    use headcrab::{
        symbol::{DisassemblySource, RelocatedDwarf, Snippet},
        target::{AttachOptions, LinuxTarget, UnixTarget},
    };

    #[cfg(target_os = "linux")]
    use headcrab_inject::{compile_clif_code, DataId, FuncId, InjectionContext};

    use repl_tools::HighlightAndComplete;
    use rustyline::{completion::Pair, CompletionType};

    repl_tools::define_repl_cmds!(enum ReplCommand {
        err = ReplCommandError;

        /// Start a program to debug
        Exec: PathBuf,
        /// Attach to an existing program
        Attach: String,
        /// Detach from the debugged program. Leaving it running when headcrab exits
        Detach: (),
        /// Kill the program being debugged
        Kill: (),
        /// Step one instruction
        Stepi|si: (),
        /// Continue the program being debugged
        Continue|cont: (),
        /// Set a breakpoint at symbol or address
        Breakpoint|b: String,
        // FIXME move the `read:` part before the `--` in the help
        /// read: List registers and their content for the current stack frame
        Registers|regs: String,
        /// Print backtrace of stack frames
        Backtrace|bt: BacktraceType,
        /// Disassemble some a several instructions starting at the instruction pointer
        Disassemble|dis: (),
        /// Print all local variables of current stack frame
        Locals: (),
        /// Print this help
        Help|h: (),
        /// Inject and run clif ir
        InjectClif: PathBuf,
        /// Inject a dynamic library and run it's `__headcrab_command` function
        InjectLib: PathBuf,
        /// Print the source code execution point.
        List|l: (),
        /// Exit
        Exit|quit|q: (),
    });

    type ReplHelper = repl_tools::MakeHelper<ReplCommand>;

    struct Context {
        remote: Option<LinuxTarget>,
        debuginfo: Option<RelocatedDwarf>,
        disassembler: DisassemblySource,
    }

    /// The subcommands that are acceptable for backtrace.
    enum BacktraceType {
        // uses the frame_pointer_unwinder.
        FramePtr,

        // uses naive_unwinder.
        Naive,
    }

    #[derive(Debug)]
    struct BacktraceTypeError(String);

    impl std::fmt::Display for BacktraceTypeError {
        fn fmt(&self, f: &mut std::fmt::Formatter) -> std::fmt::Result {
            write!(f, "Unrecognized backtrace type {}. Supported ones are 'fp' and 'naive'. Please consider using one of them.", self.0.trim())
        }
    }
    impl std::error::Error for BacktraceTypeError {}

    impl BacktraceType {
        #[inline]
        fn from_str(value: &str) -> Result<Self, BacktraceTypeError> {
            match value {
                "fp" | "" => Ok(BacktraceType::FramePtr),
                "naive" => Ok(BacktraceType::Naive),
                _ => Err(BacktraceTypeError(value.to_owned()).into()),
            }
        }
    }

    impl Default for BacktraceType {
        fn default() -> Self {
            BacktraceType::FramePtr
        }
    }

    impl HighlightAndComplete for BacktraceType {
        type Error = BacktraceTypeError;
        fn from_str(line: &str) -> Result<Self, Self::Error> {
            BacktraceType::from_str(line.trim())
        }

        fn highlight<'l>(line: &'l str) -> Cow<'l, str> {
            line.into()
        }

        fn complete(
            line: &str,
            pos: usize,
            ctx: &rustyline::Context<'_>,
        ) -> rustyline::Result<(usize, Vec<Pair>)> {
            let pos_first_non_whitespace = line
                .chars()
                .position(|c| !c.is_ascii_whitespace())
                .unwrap_or(0);

            let candidates = ["fp", "naive"]
                .iter()
                .filter(|&&cmd| cmd.starts_with(&line.trim_start().to_lowercase()))
                .map(|cmd| Pair {
                    display: String::from(*cmd),
                    replacement: String::from(*cmd) + " ",
                })
                .collect::<Vec<_>>();

            let _ = (line, pos, ctx);
            return Ok((pos_first_non_whitespace, candidates));
        }
    }

    impl Context {
        fn remote(&self) -> Result<&LinuxTarget, Box<dyn std::error::Error>> {
            if let Some(remote) = &self.remote {
                Ok(remote)
            } else {
                Err("No running process".to_string().into())
            }
        }

        fn mut_remote(&mut self) -> Result<&mut LinuxTarget, Box<dyn std::error::Error>> {
            if let Some(remote) = &mut self.remote {
                Ok(remote)
            } else {
                Err("No running process".to_string().into())
            }
        }

        fn set_remote(&mut self, remote: LinuxTarget) {
            // FIXME kill/detach old remote
            self.remote = Some(remote);
            self.debuginfo = None;
        }

        fn load_debuginfo_if_necessary(&mut self) -> Result<(), Box<dyn std::error::Error>> {
            // FIXME only reload debuginfo when necessary (memory map changed)
            let memory_maps = self.remote()?.memory_maps()?;
            self.debuginfo = Some(RelocatedDwarf::from_maps(&memory_maps)?);
            Ok(())
        }

        fn debuginfo(&self) -> &RelocatedDwarf {
            self.debuginfo.as_ref().unwrap()
        }
    }

    pub fn main() {
        let mut rl = rustyline::Editor::<ReplHelper>::with_config(
            rustyline::Config::builder()
                .auto_add_history(true)
                .completion_type(CompletionType::List)
                .build(),
        );
        rl.set_helper(Some(ReplHelper::new(true /* color */)));

        let mut context = Context {
            remote: None,
            debuginfo: None,
            disassembler: DisassemblySource::new(),
        };

        let mut cmds = vec![];
        let mut exec_cmd = None;
        let mut args = std::env::args();
        let repl_name = args.next().unwrap();
        while let Some(arg) = args.next() {
            let err = match &*arg {
                "-ex" => {
                    if let Some(arg) = args.next() {
                        cmds.push(arg);
                        continue;
                    } else {
                        "Found flag -ex without argument".to_string()
                    }
                }
                "--no-color" => {
                    rl.helper_mut().unwrap().color = false;
                    continue;
                }
                _ if arg.starts_with("-") => {
                    format!("Found argument '{}' which wasn't expected", arg)
                }
                _ => {
                    if args.next().is_none() {
                        exec_cmd = Some(arg);
                        break;
                    } else {
                        "Debuggee arguments are not yet supported".to_string()
                    }
                }
            };
            println!(
                "error: {}

    USAGE:
        {} [OPTIONS] executable-file

    OPTIONS:
        -ex <COMMAND>           Run command on startup
        --no-color              Disable colors",
                err, repl_name
            );
            std::process::exit(1);
        }

        if let Some(exec_cmd) = exec_cmd {
            println!("Starting program: {}", exec_cmd);
            context.set_remote(match LinuxTarget::launch(Path::new(&exec_cmd)) {
                Ok((target, status)) => {
                    println!("{:?}", status);
                    target
                }
                Err(err) => {
                    if rl.helper().unwrap().color {
                        println!("\x1b[91mError while launching debuggee: {}\x1b[0m", err);
                    } else {
                        println!("Error while launching debuggee: {}", err);
                    }
                    std::process::exit(1);
                }
            });
        }

        for command in cmds.into_iter() {
            if rl.helper().unwrap().color {
                println!("\x1b[96m> {}\x1b[0m", command);
            } else {
                println!("> {}", command);
            }
            match run_command(&mut context, rl.helper().unwrap().color, &command) {
                Ok(()) => {}
                Err(err) => {
                    if rl.helper().unwrap().color {
                        println!("\x1b[91mError: {}\x1b[0m", err);
                    } else {
                        println!("Error: {}", err);
                    }
                }
            }
        }

        loop {
            match rl.readline("(headcrab) ") {
                Ok(command) => {
                    if command == "q" || command == "quit" || command == "exit" {
                        println!("Exit");
                        return;
                    }
                    match run_command(&mut context, rl.helper().unwrap().color, &command) {
                        Ok(()) => {}
                        Err(err) => {
                            if rl.helper().unwrap().color {
                                println!("\x1b[91mError: {}\x1b[0m", err);
                            } else {
                                println!("Error: {}", err);
                            }
                        }
                    }
                }
                Err(rustyline::error::ReadlineError::Eof)
                | Err(rustyline::error::ReadlineError::Interrupted) => {
                    println!("Exit");
                    return;
                }
                Err(err) => {
                    if rl.helper().unwrap().color {
                        println!("\x1b[91mError: {:?}\x1b[0m", err);
                    } else {
                        println!("Error: {:?}", err);
                    }
                    std::process::exit(1);
                }
            }
        }
    }

    fn run_command(
        context: &mut Context,
        color: bool,
        command: &str,
    ) -> Result<(), Box<dyn std::error::Error>> {
        if command == "" {
            return Ok(());
        } else if command == "_patch_breakpoint_function" {
            return patch_breakpoint_function(context);
        }

        let command = ReplCommand::from_str(command)?;
        match command {
            ReplCommand::Help(()) => {
                ReplCommand::print_help(std::io::stdout(), color).unwrap();
            }
            ReplCommand::Exec(cmd) => {
                println!("Starting program: {}", cmd.display());
                let (remote, status) = LinuxTarget::launch(&cmd)?;
                println!("{:?}", status);
                context.set_remote(remote);
            }
            ReplCommand::Attach(pid) => {
                let pid = nix::unistd::Pid::from_raw(pid.parse()?);
                println!("Attaching to process {}", pid);
                let (remote, status) = LinuxTarget::attach(
                    pid,
                    AttachOptions {
                        kill_on_exit: false,
                    },
                )?;
                println!("{:?}", status);
                // FIXME detach or kill old remote
                context.set_remote(remote);
            }
            ReplCommand::Detach(()) => {
                context.remote()?.detach()?;
                context.remote = None;
            }
            ReplCommand::Kill(()) => println!("{:?}", context.remote()?.kill()?),
<<<<<<< HEAD
            ReplCommand::Stepi(()) => println!("{:?}", context.remote()?.step()?),
            ReplCommand::Continue(()) => println!("{:?}", context.remote()?.unpause()?),
            ReplCommand::Breakpoint(sub_cmd) => set_breakpoint(context, &sub_cmd)?,
=======
            ReplCommand::Stepi(()) => {
                println!("{:?}", context.remote()?.step()?);
                return print_source_for_top_of_stack_symbol(context, 3);
            }
            ReplCommand::Continue(()) => {
                println!("{:?}", context.remote()?.unpause()?);
                // When we hit the next breakpoint, we also want to display the source code
                // as lldb and gdb does.
                return print_source_for_top_of_stack_symbol(context, 3);
            }
>>>>>>> 2e35c657
            ReplCommand::Registers(sub_cmd) => match &*sub_cmd {
                "" => Err(format!(
                    "Expected subcommand found nothing. Try `regs read`"
                ))?,
                "read" => println!("{:?}", context.remote()?.read_regs()?),
                _ => Err(format!("Unknown `regs` subcommand `{}`", sub_cmd))?,
            },
            ReplCommand::Backtrace(sub_cmd) => {
                return show_backtrace(context, &sub_cmd);
            }
            ReplCommand::Disassemble(()) => {
                let ip = context.remote()?.read_regs()?.rip;
                let mut code = [0; 64];
                unsafe {
                    context
                        .remote()?
                        .read()
                        .read(&mut code, ip as usize)
                        .apply()?;
                }
                let disassembly = context.disassembler.source_snippet(&code, ip, true)?;
                println!("{}", disassembly);
            }
            ReplCommand::List(()) => {
                return print_source_for_top_of_stack_symbol(context, 3);
            }
            ReplCommand::Locals(()) => {
                return show_locals(context);
            }
            ReplCommand::InjectClif(file) => {
                return inject_clif(context, file);
            }
            ReplCommand::InjectLib(file) => {
                return inject_lib(context, file);
            }
            ReplCommand::Exit(()) => unreachable!("Should be handled earlier"),
        }
        Ok(())
    }

    fn set_breakpoint(
        context: &mut Context,
        sub_cmd: &String,
    ) -> Result<(), Box<dyn std::error::Error>> {
        context.load_debuginfo_if_necessary()?;

        if let Ok(addr) = {
            i64::from_str_radix(&sub_cmd, 10)
                .map(|addr| addr as usize)
                .map_err(|e| Box::new(e))
                .or_else(|_e| {
                    let raw_num = sub_cmd.trim_start_matches("0x");
                    i64::from_str_radix(raw_num, 16).map(|addr| addr as usize)
                })
                .or_else(|_e| {
                    context
                        .debuginfo()
                        .get_symbol_address(&sub_cmd)
                        .ok_or(Box::new(format!("No such symbol {}", sub_cmd)))
                })
        } {
            context.mut_remote()?.set_breakpoint(addr)?;
        } else {
            Err(format!(
                "Breakpoints must be set on a symbol or at a given address. For example `break main` or `break 0x0000555555559394`"
            ))?
        }
        Ok(())
    }

    /// Patch the `pause` instruction inside a function called `breakpoint` to be a
    /// breakpoint. This is useful while we don't have support for setting breakpoints at
    /// runtime yet.
    /// FIXME remove once real breakpoint support is added
    fn patch_breakpoint_function(context: &mut Context) -> Result<(), Box<dyn std::error::Error>> {
        context.load_debuginfo_if_necessary()?;
        // Test that `a_function` resolves to a function.
        let breakpoint_addr = context.debuginfo().get_symbol_address("breakpoint").unwrap() + 4 /* prologue */;
        // Write breakpoint to the `breakpoint` function.
        let mut pause_inst = 0 as libc::c_ulong;
        unsafe {
            context
                .remote()?
                .read()
                .read(&mut pause_inst, breakpoint_addr)
                .apply()
                .unwrap();
        }
        // pause (rep nop); ...
        assert_eq!(
            &pause_inst.to_ne_bytes()[0..2],
            &[0xf3, 0x90],
            "Pause instruction not found"
        );
        let mut breakpoint_inst = pause_inst.to_ne_bytes();
        // int3; nop; ...
        breakpoint_inst[0] = 0xcc;
        nix::sys::ptrace::write(
            context.remote()?.pid(),
            breakpoint_addr as *mut _,
            libc::c_ulong::from_ne_bytes(breakpoint_inst) as *mut _,
        )
        .unwrap();

        Ok(())
    }

    fn show_backtrace(
        context: &mut Context,
        bt_type: &BacktraceType,
    ) -> Result<(), Box<dyn std::error::Error>> {
        let call_stack: Vec<_> = get_call_stack(context, bt_type)?;
        for func in call_stack {
            let res = context
                .debuginfo()
                .with_addr_frames(func, |_addr, mut frames| {
                    let mut first_frame = true;
                    while let Some(frame) = frames.next()? {
                        let name = frame
                            .function
                            .as_ref()
                            .map(|f| Ok(f.demangle()?.into_owned()))
                            .transpose()
                            .map_err(|err: gimli::Error| err)?
                            .unwrap_or_else(|| "<unknown>".to_string());

                        let location = frame
                            .location
                            .as_ref()
                            .map(|loc| {
                                format!(
                                    "{}:{}",
                                    loc.file.unwrap_or("<unknown file>"),
                                    loc.line.unwrap_or(0),
                                )
                            })
                            .unwrap_or_default();

                        if first_frame {
                            println!("{:016x} {} {}", func, name, location);
                        } else {
                            println!("                 {} {}", name, location);
                        }

                        first_frame = false;
                    }
                    Ok(first_frame)
                })?;
            match res {
                Some(true) | None => {
                    println!(
                        "{:016x} at {}",
                        func,
                        context
                            .debuginfo()
                            .get_address_demangled_name(func)
                            .as_deref()
                            .unwrap_or("<unknown>")
                    );
                }
                Some(false) => {}
            }
        }
        Ok(())
    }

    fn show_locals(context: &mut Context) -> Result<(), Box<dyn std::error::Error>> {
        let regs = context.remote()?.read_regs()?;
        let func = regs.rip as usize;
        let res = context.debuginfo().with_addr_frames(
            func,
            |func, mut frames: headcrab::symbol::FrameIter| {
                let mut first_frame = true;
                while let Some(frame) = frames.next()? {
                    let name = frame
                        .function
                        .as_ref()
                        .map(|f| Ok(f.demangle()?.into_owned()))
                        .transpose()
                        .map_err(|err: gimli::Error| err)?
                        .unwrap_or_else(|| "<unknown>".to_string());

                    let location = frame
                        .location
                        .as_ref()
                        .map(|loc| {
                            format!(
                                "{}:{}",
                                loc.file.unwrap_or("<unknown file>"),
                                loc.line.unwrap_or(0),
                            )
                        })
                        .unwrap_or_default();

                    if first_frame {
                        println!("{:016x} {} {}", func, name, location);
                    } else {
                        println!("                 {} {}", name, location);
                    }

                    let (_dwarf, unit, dw_die_offset) = frame
                        .function_debuginfo()
                        .ok_or_else(|| "No dwarf debuginfo for function".to_owned())?;

                    // FIXME handle DW_TAG_inlined_subroutine with DW_AT_frame_base in parent DW_TAG_subprogram
                    let frame_base = if let Some(frame_base) =
                        unit.entry(dw_die_offset)?.attr(gimli::DW_AT_frame_base)?
                    {
                        let frame_base = frame_base.exprloc_value().unwrap();
                        let res = headcrab::symbol::dwarf_utils::evaluate_expression(
                            unit,
                            frame_base,
                            None,
                            get_linux_x86_64_reg(regs),
                        )?;
                        assert_eq!(res.len(), 1);
                        assert_eq!(res[0].bit_offset, None);
                        assert_eq!(res[0].size_in_bits, None);
                        Some(match res[0].location {
                            gimli::Location::Register {
                                register: gimli::X86_64::RBP,
                            } => regs.rbp,
                            ref loc => unimplemented!("{:?}", loc), // FIXME
                        })
                    } else {
                        None
                    };

                    frame.each_argument::<Box<dyn std::error::Error>, _>(func as u64, |local| {
                        show_local("arg", context, unit, frame_base, regs, local)
                    })?;

                    frame.each_local::<Box<dyn std::error::Error>, _>(func as u64, |local| {
                        show_local("    ", context, unit, frame_base, regs, local)
                    })?;

                    frame.print_debuginfo();

                    first_frame = false;
                }
                Ok(first_frame)
            },
        )?;
        match res {
            Some(true) | None => {
                println!("no locals");
            }
            Some(false) => {}
        }

        Ok(())
    }

    fn get_call_stack(
        context: &mut Context,
        bt_type: &BacktraceType,
    ) -> Result<Vec<usize>, Box<dyn std::error::Error>> {
        context.load_debuginfo_if_necessary()?;

        let regs = context.remote()?.read_regs()?;

        let mut stack: [usize; 1024] = [0; 1024];
        unsafe {
            context
                .remote()?
                .read()
                .read(&mut stack, regs.rsp as usize)
                .apply()?;
        }

        let call_stack: Vec<_> = match *bt_type {
            BacktraceType::FramePtr => headcrab::symbol::unwind::frame_pointer_unwinder(
                context.debuginfo(),
                &stack[..],
                regs.rip as usize,
                regs.rsp as usize,
                regs.rbp as usize,
            )
            .collect(),
            BacktraceType::Naive => headcrab::symbol::unwind::naive_unwinder(
                context.debuginfo(),
                &stack[..],
                regs.rip as usize,
            )
            .collect(),
        };
        Ok(call_stack)
    }

    /// Gets the call_stack from the context and then tries to display the
    /// source for the top call in the stack. Because the first frame is usually
    /// sse2.rs, we just display the file and line but not the source and we skip
    /// over to the next frame. For the next frame, we will display the source code.
    /// An example view is shown below:
    ///
    /// It marks the line with the berakpoint with a '>' character and shows some lines
    /// of context above and below it.
    ///
    /// ```plain
    /// 0000555555559295 core::core_arch::x86::sse2::_mm_pause /../rustup/toolchains/1.45.2-x86_64-unknown-linux-gnu/../stdarch/crates/core_arch/src/x86/sse2.rs:25
    /// /workspaces/headcrab/tests/testees/hello.rs:7:14
    ///    4 #[inline(never)]
    ///    5 fn breakpoint() {
    ///    6     // This will be patched by the debugger to be a breakpoint
    /// >  7     unsafe { core::arch::x86_64::_mm_pause(); }
    ///    8 }
    ///    9
    ///   10 #[inline(never)]
    /// ```
    fn print_source_for_top_of_stack_symbol(
        context: &mut Context,
        context_lines: usize,
    ) -> Result<(), Box<dyn std::error::Error>> {
        let call_stack = get_call_stack(context, &BacktraceType::default())?;
        let top_of_stack = call_stack[0];
        context
            .debuginfo()
            .with_addr_frames(top_of_stack, |_addr, mut frames| {
                while let Some(frame) = frames.next()? {
                    let name = frame
                        .function
                        .as_ref()
                        .map(|f| Ok(f.demangle()?.into_owned()))
                        .transpose()
                        .map_err(|err: gimli::Error| err)?
                        .unwrap_or_else(|| "<unknown>".to_string());

                    // TODO: currently we are skipping over `_mm_pause` but once we have real
                    // breakpoint support and `_patch_breakpoint_function` gets removed, this
                    // must also be removed.
                    if !name.contains("_mm_pause") {
                        let (file, line, column) = frame
                            .location
                            .as_ref()
                            .map(|loc| {
                                (
                                    loc.file.unwrap_or("<unknown file>"),
                                    loc.line.unwrap_or(0),
                                    loc.column.unwrap_or(0),
                                )
                            })
                            .unwrap_or_default();
                        Snippet::from_file(
                            file,
                            name,
                            line as usize,
                            context_lines as usize,
                            column as usize,
                        )?
                        .highlight();
                        break;
                    }
                }
                Ok(())
            })?;
        Ok(())
    }

    fn get_linux_x86_64_reg(
        regs: libc::user_regs_struct,
    ) -> impl Fn(gimli::Register, gimli::ValueType) -> gimli::Value {
        move |reg, ty| {
            let val = match reg {
                gimli::X86_64::RAX => regs.rax,
                gimli::X86_64::RBX => regs.rbx,
                gimli::X86_64::RCX => regs.rcx,
                gimli::X86_64::RDX => regs.rdx,
                gimli::X86_64::RSI => regs.rsi,
                gimli::X86_64::RDI => regs.rdi,
                gimli::X86_64::RSP => regs.rsp,
                gimli::X86_64::RBP => regs.rbp,
                gimli::X86_64::R9 => regs.r9,
                gimli::X86_64::R10 => regs.r10,
                gimli::X86_64::R11 => regs.r11,
                gimli::X86_64::R12 => regs.r12,
                gimli::X86_64::R13 => regs.r13,
                gimli::X86_64::R14 => regs.r14,
                gimli::X86_64::R15 => regs.r15,
                reg => unimplemented!("{:?}", reg), // FIXME
            };
            match ty {
                gimli::ValueType::Generic => gimli::Value::Generic(val),
                gimli::ValueType::U64 => gimli::Value::U64(val),
                _ => unimplemented!(),
            }
        }
    }

    fn show_local<'a>(
        kind: &str,
        context: &Context,
        unit: &gimli::Unit<headcrab::symbol::Reader<'a>>,
        frame_base: Option<u64>,
        regs: libc::user_regs_struct,
        local: headcrab::symbol::Local,
    ) -> Result<(), Box<dyn std::error::Error>> {
        let type_size = if let Some(type_) = local.type_() {
            if let Some(size) = type_.attr(gimli::DW_AT_byte_size)? {
                size.udata_value().unwrap()
            } else if type_.tag() == gimli::DW_TAG_pointer_type {
                std::mem::size_of::<usize>() as u64 // FIXME use pointer size of remote
            } else {
                0
            }
        } else {
            0
        };

        let value = match local.value() {
            headcrab::symbol::LocalValue::Expr(expr) => {
                let res = headcrab::symbol::dwarf_utils::evaluate_expression(
                    unit,
                    expr.clone(),
                    frame_base,
                    get_linux_x86_64_reg(regs),
                )?;
                assert_eq!(res.len(), 1);
                assert_eq!(res[0].bit_offset, None);
                assert_eq!(res[0].size_in_bits, None);
                match res[0].location {
                    gimli::Location::Address { address } => match type_size {
                        8 => {
                            let mut val = 0u64;
                            unsafe {
                                context
                                    .remote()
                                    .unwrap()
                                    .read()
                                    .read(&mut val, address as usize)
                                    .apply()
                                    .unwrap();
                            }
                            format!("{}", val)
                        }
                        _ => unimplemented!("{}", type_size),
                    },
                    gimli::Location::Value { value } => match value {
                        gimli::Value::Generic(val) => format!("{}", val),
                        val => unimplemented!("{:?}", val),
                    },
                    ref loc => unimplemented!("{:?}", loc),
                }
            }
            headcrab::symbol::LocalValue::Const(val) => format!("const {}", val),
            headcrab::symbol::LocalValue::OptimizedOut => "<optimized out>".to_owned(),
            headcrab::symbol::LocalValue::Unknown => "<unknown>".to_owned(),
        };

        println!(
            "{} {} = {}",
            kind,
            local.name()?.unwrap_or("<no name>"),
            value
        );

        Ok(())
    }

    #[cfg(not(target_os = "linux"))]
    fn inject_clif(
        _context: &mut Context,
        _file: PathBuf,
    ) -> Result<(), Box<dyn std::error::Error>> {
        Err("injectclif is currently only supported on Linux"
            .to_string()
            .into())
    }

    #[cfg(target_os = "linux")]
    fn inject_clif(context: &mut Context, file: PathBuf) -> Result<(), Box<dyn std::error::Error>> {
        context.load_debuginfo_if_necessary()?;

        let mut inj_ctx = InjectionContext::new(context.remote()?)?;
        let run_function = headcrab_inject::inject_clif_code(
            &mut inj_ctx,
            &|sym| context.debuginfo().get_symbol_address(sym).unwrap() as u64,
            &std::fs::read_to_string(file)?,
        )?;

        let stack = inj_ctx.new_stack(0x1000)?;

        println!(
            "run function: 0x{:016x} stack: 0x{:016x}",
            run_function, stack
        );

        let orig_regs = inj_ctx.target().read_regs()?;
        let regs = libc::user_regs_struct {
            rip: run_function,
            rsp: stack,
            ..orig_regs
        };
        inj_ctx.target().write_regs(regs)?;
        let status = inj_ctx.target().unpause()?;
        println!(
            "{:?} at 0x{:016x}",
            status,
            inj_ctx.target().read_regs()?.rip
        );
        inj_ctx.target().write_regs(orig_regs)?;

        Ok(())
    }

    #[cfg(not(target_os = "linux"))]
    fn inject_lib(
        _context: &mut Context,
        _file: PathBuf,
    ) -> Result<(), Box<dyn std::error::Error>> {
        Err("injectclif is currently only supported on Linux"
            .to_string()
            .into())
    }

    #[cfg(target_os = "linux")]
    fn inject_lib(context: &mut Context, file: PathBuf) -> Result<(), Box<dyn std::error::Error>> {
        context.load_debuginfo_if_necessary()?;

        let mut inj_ctx = InjectionContext::new(context.remote()?)?;
        inj_ctx.define_function(
            FuncId::from_u32(0),
            context.debuginfo().get_symbol_address("dlopen").unwrap() as u64,
        );
        inj_ctx.define_function(
            FuncId::from_u32(1),
            context.debuginfo().get_symbol_address("dlsym").unwrap() as u64,
        );

        let mut file = file.canonicalize()?.as_os_str().as_bytes().to_owned();
        file.push(0);
        inj_ctx.define_data_object_with_bytes(DataId::from_u32(0), &file)?;

        inj_ctx.define_data_object_with_bytes(DataId::from_u32(1), b"__headcrab_command\0")?;

        let isa = headcrab_inject::target_isa();

        let functions =
            headcrab_inject::parse_functions(include_str!("./inject_dylib.clif")).unwrap();
        let mut ctx = headcrab_inject::Context::new();
        for func in functions {
            ctx.clear();
            ctx.func = func;
            compile_clif_code(&mut inj_ctx, &*isa, &mut ctx)?;
        }

        let run_function = inj_ctx.lookup_function(FuncId::from_u32(2));
        let stack = inj_ctx.new_stack(0x1000)?;
        println!(
            "run function: 0x{:016x} stack: 0x{:016x}",
            run_function, stack
        );

        let orig_regs = inj_ctx.target().read_regs()?;
        println!("orig rip: {:016x}", orig_regs.rip);
        let regs = libc::user_regs_struct {
            rip: run_function,
            rsp: stack,
            ..orig_regs
        };
        inj_ctx.target().write_regs(regs)?;
        let status = inj_ctx.target().unpause()?;
        println!(
            "{:?} at 0x{:016x}",
            status,
            inj_ctx.target().read_regs()?.rip
        );
        inj_ctx.target().write_regs(orig_regs)?;

        Ok(())
    }
}<|MERGE_RESOLUTION|>--- conflicted
+++ resolved
@@ -350,11 +350,7 @@
                 context.remote = None;
             }
             ReplCommand::Kill(()) => println!("{:?}", context.remote()?.kill()?),
-<<<<<<< HEAD
-            ReplCommand::Stepi(()) => println!("{:?}", context.remote()?.step()?),
-            ReplCommand::Continue(()) => println!("{:?}", context.remote()?.unpause()?),
             ReplCommand::Breakpoint(sub_cmd) => set_breakpoint(context, &sub_cmd)?,
-=======
             ReplCommand::Stepi(()) => {
                 println!("{:?}", context.remote()?.step()?);
                 return print_source_for_top_of_stack_symbol(context, 3);
@@ -365,7 +361,6 @@
                 // as lldb and gdb does.
                 return print_source_for_top_of_stack_symbol(context, 3);
             }
->>>>>>> 2e35c657
             ReplCommand::Registers(sub_cmd) => match &*sub_cmd {
                 "" => Err(format!(
                     "Expected subcommand found nothing. Try `regs read`"
