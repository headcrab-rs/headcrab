--- conflicted
+++ resolved
@@ -481,13 +481,9 @@
 
 #[cfg(test)]
 mod tests {
-<<<<<<< HEAD
+    use super::*;
+
     use super::{AttachOptions, LinuxTarget, ReadMemory};
-=======
-    use super::*;
-
-    use super::{LinuxTarget, ReadMemory};
->>>>>>> 9a15ae17
     use nix::unistd::{fork, getpid, ForkResult};
     use std::sync::{Arc, Barrier};
     use std::thread;
