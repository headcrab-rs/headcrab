--- conflicted
+++ resolved
@@ -3,6 +3,7 @@
 
 use crate::target::thread::Thread;
 use crate::target::unix::{self, UnixTarget};
+use nix::sys::ptrace;
 use nix::unistd::{getpid, Pid};
 use procfs::process::{Process, Task};
 use procfs::ProcError;
@@ -155,13 +156,8 @@
     pub fn launch(
         path: &str,
     ) -> Result<(LinuxTarget, nix::sys::wait::WaitStatus), Box<dyn std::error::Error>> {
-<<<<<<< HEAD
-        let (pid, status) = unix::launch(path)?;
+        let (pid, status) = unix::launch(CString::new(path)?)?;
         let target = LinuxTarget::new(pid);
-=======
-        let (pid, status) = unix::launch(CString::new(path)?)?;
-        let target = LinuxTarget { pid };
->>>>>>> 719fb78b
         target.kill_on_exit()?;
         Ok((target, status))
     }
